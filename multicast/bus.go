--- conflicted
+++ resolved
@@ -57,15 +57,11 @@
 
 // Publish 把消息发布到消息队列
 func (bus *Bus) Publish(ctx context.Context, message *nh.Multicast) error {
-<<<<<<< HEAD
-	if len(message.GetReceiver()) == 0 {
-=======
 	if reply := message.GetContent(); reply.GetServiceCode() == 0 || reply.GetCode() == 0 {
 		return errors.New("service code or message code is empty")
 	}
 
-	if len(message.Receiver) == 0 {
->>>>>>> 98cfe343
+	if len(message.GetReceiver()) == 0 {
 		return errors.New("receiver is empty")
 	} else if message.GetTime() == nil {
 		message.SetTime(timestamppb.Now())
